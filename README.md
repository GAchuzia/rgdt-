--- conflicted
+++ resolved
@@ -1,12 +1,3 @@
-<<<<<<< HEAD
-# RGDT++
-C-ENG-C 2023 Programming competition. 
-Introducing *ReallyGoodDeliveryTechnologies Ltd* blazingly fast delivery system software.
-
-## Requirements
-
-## Tools & Technologies 
-=======
 # rgdt++
 
 C-ENG-C 2023 programming competition challenge.
@@ -15,5 +6,4 @@
 - Grant Achuzia
 - Hamnah Qureshi
 - Hetarthi Soni
-- Matteo Golin
->>>>>>> 1778cdd0
+- Matteo Golin