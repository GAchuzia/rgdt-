--- conflicted
+++ resolved
@@ -1,9 +1,5 @@
 *body{
-<<<<<<< HEAD
-    background-color: #ffffff;
-=======
     background: #db0975;
->>>>>>> bd7d2b9b
     font-family: serif;
     font-weight: 350;
     margin: 0; 
